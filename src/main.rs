--- conflicted
+++ resolved
@@ -44,7 +44,6 @@
     let diagnostics = paths
         .par_iter()
         .filter_map(|p| {
-<<<<<<< HEAD
             let parser = if config.lintspec.use_solar {
                 lint::<SolarParser>
             } else {
@@ -54,16 +53,6 @@
             parser(p, &options, !config.output.compact && !config.output.json)
                 .map_err(Into::into)
                 .transpose()
-=======
-            lint(
-                parser.clone(),
-                p,
-                &options,
-                !config.output.compact && !config.output.json,
-            )
-            .map_err(Into::into)
-            .transpose()
->>>>>>> d087faae
         })
         .collect::<Result<Vec<_>>>()?;
 
