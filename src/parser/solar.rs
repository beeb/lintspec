--- conflicted
+++ resolved
@@ -46,7 +46,7 @@
         let pathbuf = path
             .as_ref()
             .map(|p| p.as_ref().to_path_buf())
-            .unwrap_or(PathBuf::from("stdin"));
+            .unwrap_or(PathBuf::from("<stdin>"));
         let source_map = SourceMap::empty();
         let mut buf = String::new();
         input
@@ -85,13 +85,7 @@
                 Ok(visitor.definitions)
             })
             .map_err(|_| Error::ParsingError {
-<<<<<<< HEAD
-                path: path
-                    .map(|p| p.as_ref().to_path_buf())
-                    .unwrap_or(PathBuf::from("<stdin>")),
-=======
                 path: pathbuf,
->>>>>>> 5bdaf127
                 loc: TextIndex::ZERO,
                 message: sess
                     .emitted_errors()
