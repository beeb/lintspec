--- conflicted
+++ resolved
@@ -471,13 +471,7 @@
         let mut sub_cursor = cursor.spawn();
         let mut found = false;
         while sub_cursor.go_to_next_terminal_with_kind(TerminalKind::Identifier) {
-<<<<<<< HEAD
             if sub_cursor.label().to_string() != "name" {
-=======
-            if let Some(label) = sub_cursor.label()
-                && label.to_string() != "name"
-            {
->>>>>>> 0fed638a
                 continue;
             }
             found = true;
@@ -574,13 +568,7 @@
     let mut cursor = cursor.spawn();
     let mut out = Vec::new();
     while cursor.go_to_next_terminal_with_kind(TerminalKind::Identifier) {
-<<<<<<< HEAD
         if cursor.label().to_string() != "name" {
-=======
-        if let Some(label) = cursor.label()
-            && label.to_string() != "name"
-        {
->>>>>>> 0fed638a
             continue;
         }
         out.push(Identifier {
