--- conflicted
+++ resolved
@@ -64,60 +64,7 @@
         let parser = Parser::create(get_latest_supported_version())
             .expect("the Parser should be initialized correctly with a supported solidity version");
 
-<<<<<<< HEAD
-    let parse_result = parser.parse_nonterminal(NonterminalKind::PragmaDirective, pragma.as_str());
-    if !parse_result.is_valid() {
-        let Some(error) = parse_result.errors().first() else {
-            return Err(Error::UnknownError);
-        };
-        return Err(Error::ParsingError {
-            path: path.as_ref().to_path_buf(),
-            loc: error.text_range().start.into(),
-            message: error.message(),
-        });
-    }
-
-    let cursor = parse_result.create_tree_cursor();
-    let query_set = Query::create("@version_set [VersionExpressionSet]")
-        .expect("version set query should compile");
-    let query_expr = Query::create("@version_expr [VersionExpression]")
-        .expect("version expr query should compile");
-
-    let mut version_reqs = Vec::new();
-    for m in cursor.query(vec![query_set]) {
-        let Some(Some(set)) = m
-            .capture("version_set")
-            .map(|capture| capture.cursors().first().cloned())
-        else {
-            continue;
-        };
-        version_reqs.push(String::new());
-        let cursor = set.node().create_cursor(TextIndex::default());
-        for m in cursor.query(vec![query_expr.clone()]) {
-            let Some(Some(expr)) = m
-                .capture("version_expr")
-                .map(|capture| capture.cursors().first().cloned())
-            else {
-                continue;
-            };
-            let text = expr.node().unparse();
-            let text = text.trim();
-            // check if we are dealing with a version range with hyphen format
-            if let Some((start, end)) = text.split_once('-') {
-                let v = version_reqs
-                    .last_mut()
-                    .expect("version expression should be inside an expression set");
-                let _ = write!(v, ",>={},<={}", start.trim(), end.trim());
-            } else {
-                let v = version_reqs
-                    .last_mut()
-                    .expect("version expression should be inside an expression set");
-                // for `semver`, the different specifiers should be combined with a comma if they must all match
-                if let Some(true) = text.chars().next().map(|c| c.is_ascii_digit()) {
-                    // for `semver`, no comparator is the same as the caret comparator, but for solidity it means `=`
-                    let _ = write!(v, ",={text}");
-=======
-        let parse_result = parser.parse(NonterminalKind::PragmaDirective, pragma.as_str());
+        let parse_result = parser.parse_nonterminal(NonterminalKind::PragmaDirective, pragma.as_str());
         if !parse_result.is_valid() {
             let Some(error) = parse_result.errors().first() else {
                 return Err(Error::UnknownError);
@@ -130,47 +77,43 @@
         }
 
         let cursor = parse_result.create_tree_cursor();
-        let query_set = Query::parse("@version_set [VersionExpressionSet]")
+        let query_set = Query::create("@version_set [VersionExpressionSet]")
             .expect("version set query should compile");
-        let query_expr = Query::parse("@version_expr [VersionExpression]")
+        let query_expr = Query::create("@version_expr [VersionExpression]")
             .expect("version expr query should compile");
 
         let mut version_reqs = Vec::new();
         for m in cursor.query(vec![query_set]) {
-            let Some((_, mut it)) = m.capture("version_set") else {
-                continue;
-            };
-            let Some(set) = it.next() else {
+            let Some(Some(set)) = m
+                .capture("version_set")
+                .map(|capture| capture.cursors().first().cloned())
+            else {
                 continue;
             };
             version_reqs.push(String::new());
-            let cursor = set.node().cursor_with_offset(TextIndex::default());
+            let cursor = set.node().create_cursor(TextIndex::default());
             for m in cursor.query(vec![query_expr.clone()]) {
-                let Some((_, mut it)) = m.capture("version_expr") else {
-                    continue;
-                };
-                let Some(expr) = it.next() else {
+                let Some(Some(expr)) = m
+                    .capture("version_expr")
+                    .map(|capture| capture.cursors().first().cloned())
+                else {
                     continue;
                 };
                 let text = expr.node().unparse();
                 let text = text.trim();
                 // check if we are dealing with a version range with hyphen format
-                if text.contains('-') {
-                    let (start, end) = text
-                        .split_once('-')
-                        .expect("version range should have a minus character");
+                if let Some((start, end)) = text.split_once('-') {
                     let v = version_reqs
                         .last_mut()
                         .expect("version expression should be inside an expression set");
                     let _ = write!(v, ",>={},<={}", start.trim(), end.trim());
->>>>>>> ee7ea9cf
                 } else {
                     let v = version_reqs
                         .last_mut()
                         .expect("version expression should be inside an expression set");
                     // for `semver`, the different specifiers should be combined with a comma if they must all match
                     if let Some(true) = text.chars().next().map(|c| c.is_ascii_digit()) {
-                        // for `semver`, no comparator is the same as the caret comparator, but for solidity is means `=`
+                        // for `semver`, no comparator is the same as the caret comparator, but for solidity it means `=`
                         let _ = write!(v, ",={text}");
                     } else {
                         let _ = write!(v, ",{text}");
@@ -184,7 +127,7 @@
             .collect::<Result<Vec<_>>>()?;
         reqs.iter()
             .filter_map(|r| {
-                Parser::SUPPORTED_VERSIONS
+                LanguageFacts::ALL_VERSIONS
                     .iter()
                     .rev()
                     .find(|v| r.matches(v))
@@ -193,24 +136,7 @@
             .cloned()
             .ok_or_else(|| Error::SolidityUnsupportedVersion(pragma.as_str().to_string()))
     }
-<<<<<<< HEAD
-    let reqs = version_reqs
-        .into_iter()
-        .map(|r| VersionReq::parse(r.trim_start_matches(',')).map_err(Into::into))
-        .collect::<Result<Vec<_>>>()?;
-    reqs.iter()
-        .filter_map(|r| {
-            LanguageFacts::ALL_VERSIONS
-                .iter()
-                .rev()
-                .find(|v| r.matches(v))
-        })
-        .max()
-        .cloned()
-        .ok_or_else(|| Error::SolidityUnsupportedVersion(pragma.as_str().to_string()))
-=======
     inner(src.as_ref(), path.as_ref())
->>>>>>> ee7ea9cf
 }
 
 /// Get the latest Solidity version supported by the [`slang_solidity`] parser
