--- conflicted
+++ resolved
@@ -124,29 +124,6 @@
         path: Option<impl AsRef<Path>>,
         keep_contents: bool,
     ) -> Result<ParsedDocument> {
-<<<<<<< HEAD
-        let path = path.map_or(PathBuf::from("<stdin>"), |p| p.as_ref().to_path_buf());
-        let (contents, output) = {
-            let mut contents = String::new();
-            input
-                .read_to_string(&mut contents)
-                .map_err(|err| Error::IOError {
-                    path: PathBuf::new(),
-                    err,
-                })?;
-            let solidity_version = if self.skip_version_detection {
-                get_latest_supported_version()
-            } else {
-                detect_solidity_version(&contents, &path)?
-            };
-            let parser = Parser::create(solidity_version).expect("parser should initialize");
-            let output = parser.parse_file_contents(&contents);
-            (keep_contents.then_some(contents), output)
-        };
-        if !output.is_valid() {
-            let Some(error) = output.errors().first() else {
-                return Err(Error::UnknownError);
-=======
         fn inner(
             this: &mut SlangParser,
             mut input: impl io::Read,
@@ -168,9 +145,8 @@
                     detect_solidity_version(&contents, &path)?
                 };
                 let parser = Parser::create(solidity_version).expect("parser should initialize");
-                let output = parser.parse(NonterminalKind::SourceUnit, &contents);
+                let output = parser.parse_file_contents(&contents);
                 (keep_contents.then_some(contents), output)
->>>>>>> ee7ea9cf
             };
             if !output.is_valid() {
                 let Some(error) = output.errors().first() else {
