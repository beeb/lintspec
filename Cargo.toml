[package]
authors = ["Valentin Bersier <hi@beeb.li>"]
categories = ["development-tools", "command-line-utilities"]
description = "A blazingly fast linter for NatSpec comments in Solidity code"
edition = "2024"
keywords = ["natspec", "solidity", "linter", "checker", "documentation"]
license = "MIT OR Apache-2.0"
name = "lintspec"
readme = "./README.md"
repository = "https://github.com/beeb/lintspec"
rust-version = "1.88.0"
version = "0.7.0"

[lints.clippy]
module_name_repetitions = "allow"
missing_errors_doc = "allow"
missing_panics_doc = "allow"
pedantic = { level = "warn", priority = -1 }

[package.metadata.docs.rs]
all-features = true
rustdoc-args = ["--cfg", "docsrs"]

[dependencies]
anyhow = "1.0.95"
bon = "3.3.2"
clap = { version = "4.5.29", features = ["derive"] }
derive_more = { version = "2.0.1", features = [
    "add",
    "display",
    "from",
    "is_variant",
    "try_into",
] }
dotenvy = "0.15.7"
dunce = "1.0.5"
figment = { version = "0.10.19", features = ["env", "toml"] }
ignore = "0.4.23"
itertools = "0.14.0"
miette = { version = "7.5.0", features = ["fancy"] }
rayon = "1.10.0"
regex = { version = "1.11.1", optional = true }
semver = "1.0.25"
serde = { version = "1.0.217", features = ["derive"] }
serde_json = "1.0.138"
serde_with = "3.12.0"
<<<<<<< HEAD
slang_solidity = { version = "1.2.0", git = "https://github.com/NomicFoundation/slang" }
=======
slang_solidity = { version = "0.18.3", optional = true }
>>>>>>> 3cde6436
solar-parse = { version = "0.1.4", default-features = false, optional = true }
thiserror = "2.0.11"
toml = "0.9.2"
winnow = "0.7.2"

[dev-dependencies]
divan = { version = "3.0.2", package = "codspeed-divan-compat" }
insta = "1.42.1"
similar-asserts = "1.6.1"

[[bench]]
name = "parser"
harness = false

[[bench]]
name = "lint"
harness = false

[features]
default = ["slang"]
slang = ["dep:regex", "dep:slang_solidity"]
solar = ["dep:solar-parse"]

[profile.release]
lto = "thin"

# The profile that 'dist' will build with
[profile.dist]
inherits = "release"
lto = "thin"

[profile.dev.package]
insta.opt-level = 3<|MERGE_RESOLUTION|>--- conflicted
+++ resolved
@@ -44,11 +44,7 @@
 serde = { version = "1.0.217", features = ["derive"] }
 serde_json = "1.0.138"
 serde_with = "3.12.0"
-<<<<<<< HEAD
-slang_solidity = { version = "1.2.0", git = "https://github.com/NomicFoundation/slang" }
-=======
-slang_solidity = { version = "0.18.3", optional = true }
->>>>>>> 3cde6436
+slang_solidity = { version = "1.2.0", git = "https://github.com/NomicFoundation/slang", optional = true }
 solar-parse = { version = "0.1.4", default-features = false, optional = true }
 thiserror = "2.0.11"
 toml = "0.9.2"
