[workspace]
members = ["crates/*"]
resolver = "3"

[workspace.package]
authors = ["Valentin Bersier <hi@beeb.li>"]
categories = ["development-tools", "command-line-utilities"]
edition = "2024"
license = "MIT OR Apache-2.0"
readme = "./README.md"
repository = "https://github.com/beeb/lintspec"
rust-version = "1.88.0"

[workspace.lints.clippy]
missing_errors_doc = "allow"
missing_panics_doc = "allow"
mod_module_files = "warn"
module_name_repetitions = "allow"
pedantic = { level = "warn", priority = -1 }

<<<<<<< HEAD
[package.metadata.docs.rs]
all-features = true
rustdoc-args = ["--cfg", "docsrs"]

[dependencies]
anyhow = { version = "1.0.95", optional = true }
bon = "3.3.2"
clap = { version = "4.5.29", features = ["derive"], optional = true }
clap_complete = { version = "4.5.57", optional = true }
derive_more = { version = "2.0.1", features = [
    "add",
    "display",
    "from",
    "is_variant",
    "try_into",
] }
dotenvy = { version = "0.15.7", optional = true }
dunce = "1.0.5"
figment = { version = "0.10.19", features = ["env", "toml"] }
ignore = "0.4.23"
itertools = "0.14.0"
miette = { version = "7.5.0", features = ["fancy"], optional = true }
rayon = { version = "1.10.0", optional = true }
regex = { version = "1.11.1", optional = true }
semver = "1.0.25"
serde = { version = "1.0.217", features = ["derive"] }
serde_json = "1.0.138"
serde_with = "3.12.0"
slang_solidity = { version = "1.2.1", git = "https://github.com/NomicFoundation/slang", optional = true }
solar-parse = { version = "0.1.4", default-features = false, optional = true }
thiserror = "2.0.11"
toml = "0.9.2"
uuid = { version = "1.18.1", features = ["v4"] }
winnow = "0.7.2"

[dev-dependencies]
divan = { version = "3.0.2", package = "codspeed-divan-compat" }
insta = "1.42.1"
similar-asserts = "1.6.1"

[[bench]]
name = "parser"
harness = false

[[bench]]
name = "lint"
harness = false

[features]
default = ["cli", "slang"]
cli = [
    "dep:anyhow",
    "dep:clap",
    "dep:clap_complete",
    "dep:dotenvy",
    "dep:miette",
    "dep:rayon",
]
slang = ["dep:regex", "dep:slang_solidity"]
solar = ["dep:solar-parse"]

=======
>>>>>>> 5cba0003
[profile.release]
lto = "thin"

# The profile that 'dist' will build with
[profile.dist]
inherits = "release"
lto = "thin"

[profile.dev.package]
insta.opt-level = 3<|MERGE_RESOLUTION|>--- conflicted
+++ resolved
@@ -18,70 +18,6 @@
 module_name_repetitions = "allow"
 pedantic = { level = "warn", priority = -1 }
 
-<<<<<<< HEAD
-[package.metadata.docs.rs]
-all-features = true
-rustdoc-args = ["--cfg", "docsrs"]
-
-[dependencies]
-anyhow = { version = "1.0.95", optional = true }
-bon = "3.3.2"
-clap = { version = "4.5.29", features = ["derive"], optional = true }
-clap_complete = { version = "4.5.57", optional = true }
-derive_more = { version = "2.0.1", features = [
-    "add",
-    "display",
-    "from",
-    "is_variant",
-    "try_into",
-] }
-dotenvy = { version = "0.15.7", optional = true }
-dunce = "1.0.5"
-figment = { version = "0.10.19", features = ["env", "toml"] }
-ignore = "0.4.23"
-itertools = "0.14.0"
-miette = { version = "7.5.0", features = ["fancy"], optional = true }
-rayon = { version = "1.10.0", optional = true }
-regex = { version = "1.11.1", optional = true }
-semver = "1.0.25"
-serde = { version = "1.0.217", features = ["derive"] }
-serde_json = "1.0.138"
-serde_with = "3.12.0"
-slang_solidity = { version = "1.2.1", git = "https://github.com/NomicFoundation/slang", optional = true }
-solar-parse = { version = "0.1.4", default-features = false, optional = true }
-thiserror = "2.0.11"
-toml = "0.9.2"
-uuid = { version = "1.18.1", features = ["v4"] }
-winnow = "0.7.2"
-
-[dev-dependencies]
-divan = { version = "3.0.2", package = "codspeed-divan-compat" }
-insta = "1.42.1"
-similar-asserts = "1.6.1"
-
-[[bench]]
-name = "parser"
-harness = false
-
-[[bench]]
-name = "lint"
-harness = false
-
-[features]
-default = ["cli", "slang"]
-cli = [
-    "dep:anyhow",
-    "dep:clap",
-    "dep:clap_complete",
-    "dep:dotenvy",
-    "dep:miette",
-    "dep:rayon",
-]
-slang = ["dep:regex", "dep:slang_solidity"]
-solar = ["dep:solar-parse"]
-
-=======
->>>>>>> 5cba0003
 [profile.release]
 lto = "thin"
 
