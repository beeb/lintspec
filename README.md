# 🔎 lintspec

![lintspec screenshot](https://raw.githubusercontent.com/beeb/lintspec/refs/heads/main/screenshot.png)

<div align="center">
  <a href="https://github.com/beeb/lintspec"><img
      alt="github"
      src="https://img.shields.io/badge/github-beeb%2Flintspec-228b22?style=flat&logo=github"
      height="20"
  /></a>
  <a href="https://crates.io/crates/lintspec"><img
      alt="crates.io"
      src="https://img.shields.io/crates/v/lintspec.svg?style=flat&color=e37602&logo=rust"
      height="20"
  /></a>
  <a href="https://docs.rs/lintspec/latest/lintspec/"><img
      alt="docs.rs"
      src="https://img.shields.io/badge/docs.rs-lintspec-3b74d1?style=flat&labelColor=555555&logo=docs.rs"
      height="20"
  /></a>
  <a href="https://docs.rs/lintspec/latest/lintspec/"><img
      alt="MSRV"
      src="https://img.shields.io/badge/MSRV-1.88.0-b83fbf?style=flat&labelColor=555555&logo=docs.rs"
      height="20"
  /></a>
  <a href="https://codspeed.io/beeb/lintspec"><img
      alt="CodSpeed"
      src="https://img.shields.io/endpoint?url=https://codspeed.io/badge.json"
  /></a>
</div>

Lintspec is a command-line utility (linter) that checks the completeness and validity of
[NatSpec](https://docs.soliditylang.org/en/latest/natspec-format.html) doc-comments in Solidity code. It is focused on
speed and ergonomics. By default, lintspec will respect gitignore rules when looking for Solidity source files.

Dual-licensed under MIT or Apache 2.0.

> Note: the `main` branch can contain unreleased changes. To view the README information for the latest stable release,
> visit [crates.io](https://crates.io/crates/lintspec) or select the latest git tag from the branch/tag dropdown.

## Installation

#### Via `cargo`

```bash
cargo install lintspec
```

#### Via [`cargo-binstall`](https://github.com/cargo-bins/cargo-binstall)

```bash
cargo binstall lintspec
```

#### Via `nix`

```bash
nix-env -iA nixpkgs.lintspec
# or
nix-shell -p lintspec
# or
nix run nixpkgs#lintspec
```

#### Pre-built binaries and install script

Head over to the [releases page](https://github.com/beeb/lintspec/releases)!

### Experimental `solar` backend

An experimental (and very fast) parsing backend using [Solar](https://github.com/paradigmxyz/solar) can be tested
by installing with the `solar` feature flag enabled. This is only possible via `cargo install` at the moment.

```bash
cargo install lintspec --no-default-features -F cli,solar
```

With this backend, the parsing step is roughly 30x faster than with the default
[`slang`](https://github.com/NomicFoundation/slang) backend. In practice, overall gains of 4-5x can be expected on the
total execution time.
**Note that Solar only supports Solidity >=0.8.0.**

## Usage

```text
Usage: lintspec [OPTIONS] [PATH]... [COMMAND]

Commands:
  init  Create a `.lintspec.toml` config file with default values
  help  Print this message or the help of the given subcommand(s)

Arguments:
  [PATH]...  One or more paths to files and folders to analyze

Options:
  -e, --exclude <EXCLUDE>        Path to a file or folder to exclude (can be used more than once)
      --config <CONFIG>          Optional path to a TOML config file
  -o, --out <OUT>                Write output to a file instead of stderr
      --inheritdoc               Enforce that all public and external items have `@inheritdoc`
      --inheritdoc-override      Enforce that `override` internal functions and modifiers have `@inheritdoc`
      --notice-or-dev            Do not distinguish between `@notice` and `@dev` when considering "required" validation rules
      --skip-version-detection   Skip the detection of the Solidity version from pragma statements
      --notice-ignored <TYPE>    Ignore `@notice` for these items (can be used more than once)
      --notice-required <TYPE>   Enforce `@notice` for these items (can be used more than once)
      --notice-forbidden <TYPE>  Forbid `@notice` for these items (can be used more than once)
      --dev-ignored <TYPE>       Ignore `@dev` for these items (can be used more than once)
      --dev-required <TYPE>      Enforce `@dev` for these items (can be used more than once)
      --dev-forbidden <TYPE>     Forbid `@dev` for these items (can be used more than once)
      --param-ignored <TYPE>     Ignore `@param` for these items (can be used more than once)
      --param-required <TYPE>    Enforce `@param` for these items (can be used more than once)
      --param-forbidden <TYPE>   Forbid `@param` for these items (can be used more than once)
      --return-ignored <TYPE>    Ignore `@return` for these items (can be used more than once)
      --return-required <TYPE>   Enforce `@return` for these items (can be used more than once)
      --return-forbidden <TYPE>  Forbid `@return` for these items (can be used more than once)
      --json                     Output diagnostics in JSON format
      --compact                  Compact output
      --sort                     Sort the results by file path
  -h, --help                     Print help (see more with '--help')
  -V, --version                  Print version
```

## Configuration

### Config File

Create a default configuration with the following command:

```bash
lintspec init
```

This will create a `.lintspec.toml` file with the default configuration in the current directory.

### Environment Variables

Environment variables (in capitals, with the `LS_` prefix) can also be used and take precedence over the
configuration file. They use the same names as in the TOML config file and use the `_` character as delimiter for
nested items.
An additional `LS_CONFIG_PATH` variable is available to set an optional path to the TOML file (the default is `./.lintspec.toml`).

Examples:

- `LS_CONFIG_PATH=.config/lintspec.toml`
- `LS_LINTSPEC_PATHS=[src,test]`
- `LS_LINTSPEC_INHERITDOC=false`
- `LS_LINTSPEC_NOTICE_OR_DEV=true`: if the setting name contains `_`, it is not considered a delimiter
- `LS_OUTPUT_JSON=true`
- `LS_CONSTRUCTOR_NOTICE=required`

### CLI Arguments

Finally, the tool can be customized with command-line arguments, which take precedence over the other two methods.
To see the CLI usage information, run:

```bash
lintspec help
```

## Usage in GitHub Actions

You can check your code in CI with the lintspec GitHub Action. Any `.lintspec.toml` or `.nsignore` file in the
repository's root will be used to configure the execution.

The action generates
[annotations](https://docs.github.com/en/actions/writing-workflows/choosing-what-your-workflow-does/workflow-commands-for-github-actions#setting-a-warning-message)
that are displayed in the source files when viewed (e.g. in a PR's "Files" tab).

### Options

The following options are available for the action (all are optional if a config file is present):

| Input | Default Value | Description | Example |
|---|---|---|---|
| `working-directory` | `"./"` | Working directory path | `"./src"` |
| `paths` | `"[]"` | Paths to scan, relative to the working directory, in square brackets and separated by commas. Required unless a `.lintspec.toml` file is present in the working directory. | `"[path/to/file.sol,test/test.sol]"` |
| `exclude` | `"[]"` | Paths to exclude, relative to the working directory, in square brackets and separated by commas | `"[path/to/exclude,other/path.sol]"` |
| `extra-args` | | Extra arguments passed to the `lintspec` command | `"--inheritdoc=false"` |
<<<<<<< HEAD
| `version` | `"latest"` | Version of lintspec to use. For enhanced security, you can pin this to a fixed version | `"0.6.0"` |
=======
| `version` | `"latest"` | Version of lintspec to use. For enhanced security, you can pin this to a fixed version | `"0.9.0"` |
>>>>>>> 3c68dafd
| `fail-on-problem` | `"true"` | Whether the action should fail when `NatSpec` problems have been found. Disabling this only creates annotations for found problems, but succeeds | `"false"` |

### Example Workflow

```yaml
name: Lintspec

on:
  pull_request:

jobs:
  lintspec:
    runs-on: ubuntu-latest
    steps:
      - uses: actions/checkout@v2
      - uses: beeb/lintspec@v0.9.0
        # all the lines below are optional
        with:
          working-directory: "./"
          paths: "[]"
          exclude: "[]"
          extra-args: ""
          version: "latest"
          fail-on-problem: "true"
```

## Usage as a Library

`lintspec` can be used as a library, in which case the Solidity parser and CLI-specific dependencies are optional.
For example, consumers could declare the following in their `Cargo.toml`:

```toml
[dependencies]
lintspec = { version = "0.9.0", default-features = false }
```

### Feature flags

All feature flags are optional when used as a library. To compile the binary, at least the `cli` flag and one of the
parser flags must be enabled.

- `cli`: enables compilation as a binary and provides the required dependencies
- `slang`: enables the `slang_solidity` parser backend
- `solar`: enables the `solar` parser backend

## Credits

This tool walks in the footsteps of [natspec-smells](https://github.com/defi-wonderland/natspec-smells), thanks to
them for inspiring this project!

## Comparison with natspec-smells

### Benchmark

On an AMD Ryzen 9 7950X processor with 64GB of RAM, linting the
[Uniswap/v4-core](https://github.com/Uniswap/v4-core) `src` folder on WSL2 (Ubuntu), lintspec v0.6 is about 300x
faster, or 0.33% of the execution time:

```text
Benchmark 1: npx @defi-wonderland/natspec-smells --include 'src/**/*.sol' --enforceInheritdoc --constructorNatspec
  Time (mean ± σ):     14.493 s ±  0.492 s    [User: 13.851 s, System: 1.046 s]
  Range (min … max):   14.129 s … 15.826 s    10 runs

Benchmark 2: lintspec src --compact --param-required struct
  Time (mean ± σ):      44.9 ms ±   1.6 ms    [User: 312.8 ms, System: 51.2 ms]
  Range (min … max):    41.9 ms …  48.9 ms    67 runs

Summary
  lintspec src --compact --param-required struct ran
  322.47 ± 16.01 times faster than npx @defi-wonderland/natspec-smells --include 'src/**/*.sol' --enforceInheritdoc --constructorNatspec
```

Using the experimental [Solar](https://github.com/paradigmxyz/solar) backend improves that by a further factor of 4-5x:

```text
Benchmark 1: lintspec src --compact --skip-version-detection
  Time (mean ± σ):      58.4 ms ±   4.3 ms    [User: 484.7 ms, System: 16.6 ms]
  Range (min … max):    50.1 ms …  66.9 ms    52 runs

Benchmark 2: lintspec-solar src --compact
  Time (mean ± σ):      12.2 ms ±   1.3 ms    [User: 21.5 ms, System: 8.5 ms]
  Range (min … max):     9.9 ms …  16.5 ms    183 runs

Summary
  lintspec-solar src --compact ran
    4.77 ± 0.62 times faster than lintspec src --compact --skip-version-detection
```

### Features

| Feature                         | `lintspec` | `natspec-smells` |
|---------------------------------|------------|------------------|
| Identify missing NatSpec        | ✅          | ✅                |
| Identify duplicate NatSpec      | ✅          | ✅                |
| Include files/folders           | ✅          | ✅                |
| Exclude files/folders           | ✅          | ✅                |
| Enforce usage of `@inheritdoc`  | ✅          | ✅                |
| Enforce NatSpec on constructors | ✅          | ✅                |
| Configure via config file       | ✅          | ✅                |
| Configure via env variables     | ✅          | ❌                |
| Respects gitignore files        | ✅          | ❌                |
| Granular validation rules       | ✅          | ❌                |
| Pretty output with code excerpt | ✅          | ❌                |
| JSON output                     | ✅          | ❌                |
| Output to file                  | ✅          | ❌                |
| Multithreaded                   | ✅          | ❌                |
| Built-in CI action              | ✅          | ❌                |
| No pre-requisites (node/npm)    | ✅          | ❌                |<|MERGE_RESOLUTION|>--- conflicted
+++ resolved
@@ -175,11 +175,7 @@
 | `paths` | `"[]"` | Paths to scan, relative to the working directory, in square brackets and separated by commas. Required unless a `.lintspec.toml` file is present in the working directory. | `"[path/to/file.sol,test/test.sol]"` |
 | `exclude` | `"[]"` | Paths to exclude, relative to the working directory, in square brackets and separated by commas | `"[path/to/exclude,other/path.sol]"` |
 | `extra-args` | | Extra arguments passed to the `lintspec` command | `"--inheritdoc=false"` |
-<<<<<<< HEAD
-| `version` | `"latest"` | Version of lintspec to use. For enhanced security, you can pin this to a fixed version | `"0.6.0"` |
-=======
 | `version` | `"latest"` | Version of lintspec to use. For enhanced security, you can pin this to a fixed version | `"0.9.0"` |
->>>>>>> 3c68dafd
 | `fail-on-problem` | `"true"` | Whether the action should fail when `NatSpec` problems have been found. Disabling this only creates annotations for found problems, but succeeds | `"false"` |
 
 ### Example Workflow
